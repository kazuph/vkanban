--- conflicted
+++ resolved
@@ -1,66 +1,35 @@
-// vite.config.ts
 import { sentryVitePlugin } from "@sentry/vite-plugin";
-<<<<<<< HEAD
-import { defineConfig } from 'vite'
+import { defineConfig, Plugin } from 'vite'
 import react from '@vitejs/plugin-react'
 import path from 'path'
 import fs from 'fs'
 import os from 'os'
 
-function getBackendPort(): number {
-  // Prefer explicit env var
-  const envPort = process.env.BACKEND_PORT;
-  if (envPort && /^\d+$/.test(envPort.trim())) return parseInt(envPort.trim(), 10);
-  // Fallback: read from repo-level .dev-ports.json if present (used by npm run dev)
-  try {
-    const portsPath = path.resolve(__dirname, '..', '.dev-ports.json');
-    if (fs.existsSync(portsPath)) {
-      const data = JSON.parse(fs.readFileSync(portsPath, 'utf-8'));
-      if (typeof data.backend === 'number') return data.backend;
-      if (typeof data.backend === 'string' && /^\d+$/.test(data.backend)) return parseInt(data.backend, 10);
-    }
-  } catch (_) {
-    // ignore and fallback
-  }
-  return 3001;
-}
-=======
-import { defineConfig, Plugin } from "vite";
-import react from "@vitejs/plugin-react";
-import path from "path";
-import fs from "fs";
->>>>>>> f049bdf3
-
+// Upstream: virtual module to load executor schemas (kept)
 function executorSchemasPlugin(): Plugin {
   const VIRTUAL_ID = "virtual:executor-schemas";
   const RESOLVED_VIRTUAL_ID = "\0" + VIRTUAL_ID;
-
   return {
     name: "executor-schemas-plugin",
     resolveId(id) {
-      if (id === VIRTUAL_ID) return RESOLVED_VIRTUAL_ID; // keep it virtual
+      if (id === VIRTUAL_ID) return RESOLVED_VIRTUAL_ID;
       return null;
     },
     load(id) {
       if (id !== RESOLVED_VIRTUAL_ID) return null;
-
       const schemasDir = path.resolve(__dirname, "../shared/schemas");
       const files = fs.existsSync(schemasDir)
         ? fs.readdirSync(schemasDir).filter((f) => f.endsWith(".json"))
         : [];
-
       const imports: string[] = [];
       const entries: string[] = [];
-
       files.forEach((file, i) => {
         const varName = `__schema_${i}`;
-        const importPath = `shared/schemas/${file}`; // uses your alias
-        const key = file.replace(/\.json$/, "").toUpperCase(); // claude_code -> CLAUDE_CODE
+        const importPath = `shared/schemas/${file}`;
+        const key = file.replace(/\.json$/, "").toUpperCase();
         imports.push(`import ${varName} from "${importPath}";`);
         entries.push(`  "${key}": ${varName}`);
       });
-
-      // IMPORTANT: pure JS (no TS types), and quote keys.
       const code = `
 ${imports.join("\n")}
 
@@ -75,6 +44,20 @@
   };
 }
 
+function getBackendPort(): number {
+  const envPort = process.env.BACKEND_PORT;
+  if (envPort && /^\d+$/.test(envPort.trim())) return parseInt(envPort.trim(), 10);
+  try {
+    const portsPath = path.resolve(__dirname, '..', '.dev-ports.json');
+    if (fs.existsSync(portsPath)) {
+      const data = JSON.parse(fs.readFileSync(portsPath, 'utf-8'));
+      if (typeof data.backend === 'number') return data.backend;
+      if (typeof data.backend === 'string' && /^\d+$/.test(data.backend)) return parseInt(data.backend, 10);
+    }
+  } catch (_) {}
+  return 3001;
+}
+
 export default defineConfig({
   plugins: [
     react(),
@@ -84,87 +67,39 @@
   resolve: {
     alias: {
       "@": path.resolve(__dirname, "./src"),
-      shared: path.resolve(__dirname, "../shared"),
+      "shared": path.resolve(__dirname, "../shared"),
     },
   },
   server: {
-<<<<<<< HEAD
-    // Bind to all interfaces so external hosts can access dev server
     host: true,
     port: parseInt(process.env.FRONTEND_PORT || '3000'),
-    // Allow access via Tailscale and other non-localhost hosts.
-    // Security note: keep this list tight for dev convenience; expand via env when needed.
-    // Docs: https://vite.dev/config/server-options#server-allowedhosts
     allowedHosts: (() => {
-      // Prefer explicit env configuration: comma separated hostnames or patterns (e.g. ".ts.net")
-      const envList =
-        process.env.VITE_ALLOWED_HOSTS ||
-        process.env.__VITE_ADDITIONAL_SERVER_ALLOWED_HOSTS;
+      const envList = process.env.VITE_ALLOWED_HOSTS || process.env.__VITE_ADDITIONAL_SERVER_ALLOWED_HOSTS;
       if (envList && envList.trim()) {
-        return envList
-          .split(',')
-          .map((s) => s.trim())
-          .filter(Boolean);
+        return envList.split(',').map((s) => s.trim()).filter(Boolean);
       }
-      // Default: allow local machine hostname and .local, plus Tailscale MagicDNS.
       const hostLower = os.hostname().toLowerCase();
       const baseHost = hostLower.replace(/\.local$/, '');
-      const defaults = new Set<string>([
-        '.ts.net',           // Tailscale MagicDNS
-        baseHost,            // e.g. "macbook-air"
-        `${baseHost}.local`, // e.g. "macbook-air.local"
-        'localhost',
-      ]);
+      const defaults = new Set<string>(['.ts.net', baseHost, `${baseHost}.local`, 'localhost']);
       return Array.from(defaults);
     })(),
-    // Make HMR explicit to avoid IPv6/host inference issues
-    // Do NOT hardcode host to 'localhost' — let the client use window.location.hostname.
     hmr: (() => {
-      const base = {
-        protocol: 'ws',
-        clientPort: parseInt(process.env.FRONTEND_PORT || '3000'),
-      } as const;
+      const base = { protocol: 'ws', clientPort: parseInt(process.env.FRONTEND_PORT || '3000') } as const;
       const h = process.env.HMR_HOST?.trim();
       return h ? { ...base, host: h } : base;
     })(),
     proxy: {
       '/api': {
-        // Use 127.0.0.1 to avoid IPv6 (::1) resolution mismatches with backend binding
         target: `http://127.0.0.1:${getBackendPort()}`,
-=======
-    port: parseInt(process.env.FRONTEND_PORT || "3000"),
-    proxy: {
-      "/api": {
-        target: `http://localhost:${process.env.BACKEND_PORT || "3001"}`,
->>>>>>> f049bdf3
         changeOrigin: true,
-        // Dynamically re-read backend port to survive restarts/port changes
         router: () => `http://127.0.0.1:${getBackendPort()}`,
-        // During backend restarts, proxy will emit noisy ECONNREFUSED logs.
-        // Quiet them in dev to avoid terminal spam.
-        configure: (proxy) => {
-          proxy.on('error', () => {
-            // swallow proxy errors; the frontend has its own lightweight retry
-          });
-        },
+        configure: (proxy) => { proxy.on('error', () => {}); },
       },
     },
     fs: {
       allow: [path.resolve(__dirname, "."), path.resolve(__dirname, "..")],
     },
   },
-<<<<<<< HEAD
-
-  // Ensure `vite preview` is also reachable from external hosts
-  preview: {
-    host: true,
-  },
-
-  build: {
-    sourcemap: true
-  }
-})
-=======
+  preview: { host: true },
   build: { sourcemap: true },
-});
->>>>>>> f049bdf3
+})