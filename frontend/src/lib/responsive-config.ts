/**
 * Centralized responsive configuration for TaskDetailsPanel
 * Adjust these values to change when the panel switches between overlay and side-by-side modes
 */

// The breakpoint at which we switch from overlay to side-by-side mode
// Change this value to adjust when the panel switches to side-by-side mode:
// 'sm' = 640px, 'md' = 768px, 'lg' = 1024px, 'xl' = 1280px, '2xl' = 1536px
export const PANEL_SIDE_BY_SIDE_BREAKPOINT = 'xl' as const;

// Panel widths for different screen sizes (in overlay mode)
export const PANEL_WIDTHS = {
  base: 'w-full', // < 640px
  sm: 'sm:w-[560px]', // 640px+
  md: 'md:w-[600px]', // 768px+
  lg: 'lg:w-[650px]', // 1024px+ (smaller to start transitioning)
  xl: 'xl:w-[750px]', // 1280px+
  '2xl': '2xl:w-[800px]', // 1536px+ (side-by-side mode)
} as const;

// Generate classes for TaskDetailsPanel
export const getTaskPanelClasses = (forceFullScreen: boolean) => {
  const overlayClasses = forceFullScreen
    ? 'w-full'
    : [
        PANEL_WIDTHS.base,
        PANEL_WIDTHS.sm,
        PANEL_WIDTHS.md,
        PANEL_WIDTHS.lg,
        PANEL_WIDTHS.xl,
      ].join(' ');

  const sideBySideClasses = forceFullScreen
    ? ''
    : [
        `${PANEL_SIDE_BY_SIDE_BREAKPOINT}:relative`,
        `${PANEL_SIDE_BY_SIDE_BREAKPOINT}:inset-auto`,
        `${PANEL_SIDE_BY_SIDE_BREAKPOINT}:z-30`,
        `${PANEL_SIDE_BY_SIDE_BREAKPOINT}:h-full`,
        `${PANEL_SIDE_BY_SIDE_BREAKPOINT}:w-[800px]`,
      ].join(' ');

  return `fixed flex flex-col items-center inset-y-0 right-0 z-50 ${overlayClasses} ${sideBySideClasses} bg-diagonal-lines shadow-lg overflow-hidden `;
};

export const getTaskPanelInnerClasses = () => {
  return `flex-1 flex flex-col min-h-0 w-full max-w-[1400px] bg-muted border-x`;
};

// Generate classes for backdrop (only show in overlay mode)
export const getBackdropClasses = (forceFullScreen: boolean) => {
  return `fixed inset-0 z-40 bg-background/80 backdrop-blur-sm ${PANEL_SIDE_BY_SIDE_BREAKPOINT}:hidden ${forceFullScreen ? '' : 'hidden'}`;
};

// Generate classes for main container (always column layout, side-by-side moved to inner wrapper)
export const getMainContainerClasses = (
  isPanelOpen: boolean,
  forceFullScreen: boolean
) => {
<<<<<<< HEAD
  // Make the main container explicitly take the available height so
  // children that rely on 100% heights (e.g., Virtuoso) can size correctly
  // at wider breakpoints.
  const base = isPanelOpen && forceFullScreen ? 'w-full h-full' : `${PANEL_SIDE_BY_SIDE_BREAKPOINT}:flex`;
  return `h-full min-h-0 ${base}`;
=======
  const overlayClasses =
    isPanelOpen && forceFullScreen ? 'w-full h-full' : 'h-full flex flex-col';

  return `${overlayClasses}`;
>>>>>>> f049bdf3
};

// Generate classes for kanban section
export const getKanbanSectionClasses = (
  isPanelOpen: boolean,
  forceFullScreen: boolean
) => {
  // Avoid h-full so the board height accounts for header above.
  // Note: We DO want the kanban area to fill the remaining height of the page
  // at all breakpoints, otherwise the board collapses to its content height on
  // small screens, leaving large empty space below. Using `h-full` here works
  // well because the parent wrappers already define explicit heights.
  const baseClasses = 'min-h-0 h-full w-full';

  if (!isPanelOpen) return baseClasses;

  // const overlayClasses = 'w-full opacity-50 pointer-events-none';
  const sideBySideClasses =
    isPanelOpen && forceFullScreen
      ? ''
      : [
          `${PANEL_SIDE_BY_SIDE_BREAKPOINT}:flex-1`,
          `${PANEL_SIDE_BY_SIDE_BREAKPOINT}:min-w-0`,
          `${PANEL_SIDE_BY_SIDE_BREAKPOINT}:h-full`,
          `${PANEL_SIDE_BY_SIDE_BREAKPOINT}:overflow-y-auto`,
          `${PANEL_SIDE_BY_SIDE_BREAKPOINT}:opacity-100`,
          `${PANEL_SIDE_BY_SIDE_BREAKPOINT}:pointer-events-auto`,
        ].join(' ');

  // return `${overlayClasses} ${sideBySideClasses}`;
  return `${baseClasses} ${sideBySideClasses}`;
};<|MERGE_RESOLUTION|>--- conflicted
+++ resolved
@@ -35,7 +35,7 @@
     : [
         `${PANEL_SIDE_BY_SIDE_BREAKPOINT}:relative`,
         `${PANEL_SIDE_BY_SIDE_BREAKPOINT}:inset-auto`,
-        `${PANEL_SIDE_BY_SIDE_BREAKPOINT}:z-30`,
+        `${PANEL_SIDE_BY_SIDE_BREAKPOINT}:z-auto`,
         `${PANEL_SIDE_BY_SIDE_BREAKPOINT}:h-full`,
         `${PANEL_SIDE_BY_SIDE_BREAKPOINT}:w-[800px]`,
       ].join(' ');
@@ -57,18 +57,10 @@
   isPanelOpen: boolean,
   forceFullScreen: boolean
 ) => {
-<<<<<<< HEAD
-  // Make the main container explicitly take the available height so
-  // children that rely on 100% heights (e.g., Virtuoso) can size correctly
-  // at wider breakpoints.
-  const base = isPanelOpen && forceFullScreen ? 'w-full h-full' : `${PANEL_SIDE_BY_SIDE_BREAKPOINT}:flex`;
-  return `h-full min-h-0 ${base}`;
-=======
   const overlayClasses =
     isPanelOpen && forceFullScreen ? 'w-full h-full' : 'h-full flex flex-col';
 
   return `${overlayClasses}`;
->>>>>>> f049bdf3
 };
 
 // Generate classes for kanban section
@@ -76,12 +68,7 @@
   isPanelOpen: boolean,
   forceFullScreen: boolean
 ) => {
-  // Avoid h-full so the board height accounts for header above.
-  // Note: We DO want the kanban area to fill the remaining height of the page
-  // at all breakpoints, otherwise the board collapses to its content height on
-  // small screens, leaving large empty space below. Using `h-full` here works
-  // well because the parent wrappers already define explicit heights.
-  const baseClasses = 'min-h-0 h-full w-full';
+  const baseClasses = 'h-full w-full';
 
   if (!isPanelOpen) return baseClasses;
 
