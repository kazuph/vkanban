import {
  Card,
  CardDescription,
  CardHeader,
  CardTitle,
} from '@/components/ui/card.tsx';
import { Badge } from '@/components/ui/badge.tsx';
import {
  DropdownMenu,
  DropdownMenuContent,
  DropdownMenuItem,
  DropdownMenuTrigger,
} from '@/components/ui/dropdown-menu.tsx';
import { Button } from '@/components/ui/button.tsx';
import {
  Calendar,
  Edit,
  ExternalLink,
  FolderOpen,
  MoreHorizontal,
  Trash2,
} from 'lucide-react';
import { useNavigate } from 'react-router-dom';
<<<<<<< HEAD
import { useQueryClient } from '@tanstack/react-query';
import { projectsApi } from '@/lib/api.ts';
=======
>>>>>>> f049bdf3
import { Project } from 'shared/types';
import { useEffect, useRef } from 'react';
import { useOpenProjectInEditor } from '@/hooks/useOpenProjectInEditor';
import { projectsApi } from '@/lib/api';

type Props = {
  project: Project;
  isFocused: boolean;
  setError: (error: string) => void;
  onEdit: (project: Project) => void;
};

function ProjectCard({
  project,
  isFocused,
  setError,
  onEdit,
}: Props) {
  const navigate = useNavigate();
  const queryClient = useQueryClient();
  const ref = useRef<HTMLDivElement>(null);
  const handleOpenInEditor = useOpenProjectInEditor(project);

  useEffect(() => {
    if (isFocused && ref.current) {
      ref.current.scrollIntoView({ block: 'nearest', behavior: 'smooth' });
      ref.current.focus();
    }
  }, [isFocused]);

  const handleDelete = async (id: string, name: string) => {
    if (
      !confirm(
        `Are you sure you want to delete "${name}"? This action cannot be undone.`
      )
    )
      return;

    try {
      await projectsApi.delete(id);
      await queryClient.invalidateQueries({ queryKey: ['projects'] });
    } catch (error) {
      console.error('Failed to delete project:', error);
      setError('Failed to delete project');
    }
  };

  const handleEdit = (project: Project) => {
    onEdit(project);
  };

  const handleOpenInIDE = () => {
    handleOpenInEditor();
  };

  return (
    <Card
      className={`hover:shadow-md transition-shadow cursor-pointer focus:ring-2 focus:ring-primary outline-none border`}
      onClick={() => navigate(`/projects/${project.id}/tasks`)}
      tabIndex={isFocused ? 0 : -1}
      ref={ref}
    >
      <CardHeader>
        <div className="flex items-start justify-between">
          <CardTitle className="text-lg">{project.name}</CardTitle>
          <div className="flex items-center gap-2">
            <Badge variant="secondary">Active</Badge>
            <DropdownMenu>
              <DropdownMenuTrigger asChild onClick={(e) => e.stopPropagation()}>
                <Button variant="ghost" size="sm" className="h-8 w-8 p-0">
                  <MoreHorizontal className="h-4 w-4" />
                </Button>
              </DropdownMenuTrigger>
              <DropdownMenuContent align="end">
                <DropdownMenuItem
                  onClick={(e) => {
                    e.stopPropagation();
                    navigate(`/projects/${project.id}`);
                  }}
                >
                  <ExternalLink className="mr-2 h-4 w-4" />
                  View Project
                </DropdownMenuItem>
                <DropdownMenuItem
                  onClick={(e) => {
                    e.stopPropagation();
                    handleOpenInIDE();
                  }}
                >
                  <FolderOpen className="mr-2 h-4 w-4" />
                  Open in IDE
                </DropdownMenuItem>
                <DropdownMenuItem
                  onClick={(e) => {
                    e.stopPropagation();
                    handleEdit(project);
                  }}
                >
                  <Edit className="mr-2 h-4 w-4" />
                  Edit
                </DropdownMenuItem>
                <DropdownMenuItem
                  onClick={(e) => {
                    e.stopPropagation();
                    handleDelete(project.id, project.name);
                  }}
                  className="text-destructive"
                >
                  <Trash2 className="mr-2 h-4 w-4" />
                  Delete
                </DropdownMenuItem>
              </DropdownMenuContent>
            </DropdownMenu>
          </div>
        </div>
        <CardDescription className="flex items-center">
          <Calendar className="mr-1 h-3 w-3" />
          Created {new Date(project.created_at).toLocaleDateString()}
        </CardDescription>
      </CardHeader>
    </Card>
  );
}

export default ProjectCard;<|MERGE_RESOLUTION|>--- conflicted
+++ resolved
@@ -21,11 +21,6 @@
   Trash2,
 } from 'lucide-react';
 import { useNavigate } from 'react-router-dom';
-<<<<<<< HEAD
-import { useQueryClient } from '@tanstack/react-query';
-import { projectsApi } from '@/lib/api.ts';
-=======
->>>>>>> f049bdf3
 import { Project } from 'shared/types';
 import { useEffect, useRef } from 'react';
 import { useOpenProjectInEditor } from '@/hooks/useOpenProjectInEditor';
@@ -34,6 +29,7 @@
 type Props = {
   project: Project;
   isFocused: boolean;
+  fetchProjects: () => void;
   setError: (error: string) => void;
   onEdit: (project: Project) => void;
 };
@@ -41,11 +37,11 @@
 function ProjectCard({
   project,
   isFocused,
+  fetchProjects,
   setError,
   onEdit,
 }: Props) {
   const navigate = useNavigate();
-  const queryClient = useQueryClient();
   const ref = useRef<HTMLDivElement>(null);
   const handleOpenInEditor = useOpenProjectInEditor(project);
 
@@ -66,7 +62,7 @@
 
     try {
       await projectsApi.delete(id);
-      await queryClient.invalidateQueries({ queryKey: ['projects'] });
+      fetchProjects();
     } catch (error) {
       console.error('Failed to delete project:', error);
       setError('Failed to delete project');
