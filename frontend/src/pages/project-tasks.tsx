--- conflicted
+++ resolved
@@ -8,7 +8,7 @@
 import { openTaskForm } from '@/lib/openTaskForm';
 import { useKeyboardShortcuts } from '@/lib/keyboard-shortcuts';
 import { useSearch } from '@/contexts/search-context';
-import { useQuery, useQueryClient } from '@tanstack/react-query';
+import { useQuery } from '@tanstack/react-query';
 
 import {
   getKanbanSectionClasses,
@@ -19,14 +19,9 @@
 import { TaskDetailsPanel } from '@/components/tasks/TaskDetailsPanel';
 import type { TaskWithAttemptStatus, Project, TaskAttempt } from 'shared/types';
 import type { DragEndEvent } from '@/components/ui/shadcn-io/kanban';
-<<<<<<< HEAD
-import { Breadcrumb } from '@/components/ui/breadcrumb';
-import { Link } from 'react-router-dom';
-=======
 import { useProjectTasks } from '@/hooks/useProjectTasks';
 import { Alert, AlertDescription, AlertTitle } from '@/components/ui/alert';
 import NiceModal from '@ebay/nice-modal-react';
->>>>>>> f049bdf3
 
 type Task = TaskWithAttemptStatus;
 
@@ -40,10 +35,6 @@
   const location = useLocation();
 
   const [project, setProject] = useState<Project | null>(null);
-<<<<<<< HEAD
-  // Local loading removed for tasks; rely on React Query
-=======
->>>>>>> f049bdf3
   const [error, setError] = useState<string | null>(null);
   // Helper functions to open task forms
   const handleCreateTask = () => {
@@ -75,7 +66,7 @@
   // Attempts fetching (only when task is selected)
   const { data: attempts = [] } = useQuery({
     queryKey: ['taskAttempts', selectedTask?.id],
-    queryFn: ({ signal }) => attemptsApi.getAll(selectedTask!.id, signal),
+    queryFn: () => attemptsApi.getAll(selectedTask!.id),
     enabled: !!selectedTask?.id,
     refetchInterval: 5000,
   });
@@ -143,59 +134,6 @@
     }
   }, [projectId]);
 
-<<<<<<< HEAD
-  const handleCloseTemplateManager = useCallback(() => {
-    setIsTemplateManagerOpen(false);
-  }, []);
-  // Tasks query with safe polling
-  const queryClient = useQueryClient();
-  const {
-    data: queriedTasks = [],
-    isLoading: isTasksLoading,
-  } = useQuery({
-    queryKey: ['tasks', projectId],
-    queryFn: ({ signal }) => tasksApi.getAll(projectId!, signal),
-    enabled: !!projectId,
-    // Gentle polling (5s). React Query dedupes and cleans up automatically.
-    refetchInterval: 5000,
-    refetchIntervalInBackground: false,
-    // Prevent waterfall when projectId flips rapidly
-    placeholderData: (prev) => prev,
-  });
-
-  // Sync local tasks state (needed for optimistic updates + selection logic)
-  useEffect(() => {
-    setTasks((prevTasks) => {
-      const newTasks = queriedTasks;
-      if (JSON.stringify(prevTasks) === JSON.stringify(newTasks)) {
-        return prevTasks;
-      }
-
-      // Keep selectedTask in sync if present
-      setSelectedTask((prev) => {
-        if (!prev) return prev;
-        const updated = newTasks.find((t) => t.id === prev.id);
-        if (JSON.stringify(prev) === JSON.stringify(updated)) return prev;
-        return updated || prev;
-      });
-
-      return newTasks;
-    });
-  }, [queriedTasks]);
-
-  const handleDeleteTask = useCallback(
-    async (taskId: string) => {
-      if (!confirm('Are you sure you want to delete this task?')) return;
-
-      try {
-        await tasksApi.delete(taskId);
-        await queryClient.invalidateQueries({ queryKey: ['tasks', projectId] });
-      } catch (error) {
-        setError('Failed to delete task');
-      }
-    },
-    [projectId, queryClient]
-=======
   const handleClosePanel = useCallback(() => {
     // setIsPanelOpen(false);
     // setSelectedTask(null);
@@ -223,7 +161,6 @@
       }
     },
     [tasksById, projectId, selectedTask, handleClosePanel]
->>>>>>> f049bdf3
   );
 
   const handleEditTaskCallback = useCallback(
@@ -288,48 +225,16 @@
     onC: handleCreateNewTask,
   });
 
-<<<<<<< HEAD
-  // Initialize project data when projectId changes (tasks use React Query)
-=======
   // Initialize project when projectId changes
->>>>>>> f049bdf3
   useEffect(() => {
     if (projectId) {
       fetchProject();
     }
   }, [projectId, fetchProject]);
 
-<<<<<<< HEAD
-  // Handle direct navigation to task URLs
-  useEffect(() => {
-    if (taskId && tasks.length > 0) {
-      const task = tasks.find((t) => t.id === taskId);
-      if (task) {
-        setSelectedTask((prev) => {
-          if (JSON.stringify(prev) === JSON.stringify(task)) return prev;
-          return task;
-        });
-        setIsPanelOpen(true);
-      } else {
-        // Task not found in current array - refetch to get latest data
-        queryClient.invalidateQueries({ queryKey: ['tasks', projectId] });
-      }
-    } else if (taskId && tasks.length === 0 && !isTasksLoading) {
-      // If we have a taskId but no tasks loaded, fetch tasks
-      queryClient.invalidateQueries({ queryKey: ['tasks', projectId] });
-    } else if (!taskId) {
-      // Close panel when no taskId in URL
-      setIsPanelOpen(false);
-      setSelectedTask(null);
-    }
-  }, [taskId, tasks, isTasksLoading, queryClient, projectId]);
-
-  if (isTasksLoading) {
-=======
   // Remove legacy direct-navigation handler; live sync above covers this
 
   if (isLoading) {
->>>>>>> f049bdf3
     return <Loader message="Loading tasks..." size={32} className="py-8" />;
   }
 
@@ -348,71 +253,6 @@
   }
 
   return (
-<<<<<<< HEAD
-    <div className={"h-full flex flex-col"}>
-      {!isFullscreen && (
-        <div className="w-full border-b bg-background/60 backdrop-blur supports-[backdrop-filter]:bg-background/40">
-          <div className="w-full px-3 sm:px-4 py-2">
-            <div className="flex items-center justify-between gap-3 flex-wrap">
-              <Breadcrumb
-                className="flex-1 min-w-0"
-                items={[
-                  { label: 'Projects', to: '/projects' },
-                  project
-                    ? { label: project.name, to: `/projects/${projectId}` }
-                    : { label: '...' },
-                  { label: 'Tasks' },
-                  selectedTask ? { label: selectedTask.title } : undefined,
-                ].filter(Boolean) as any}
-              />
-              <div className="flex items-center gap-2">
-                <Button size="sm" variant="secondary" asChild>
-                  <Link to={`/projects/${projectId}`}>Project Settings</Link>
-                </Button>
-                <Button size="sm" onClick={handleCreateNewTask}>
-                  <Plus className="h-4 w-4 mr-2" /> New Task
-                </Button>
-              </div>
-            </div>
-          </div>
-        </div>
-      )}
-      {/* Main area: takes remaining height below header */}
-      <div className={`flex-1 min-h-0 ${getMainContainerClasses(
-        isPanelOpen,
-        isFullscreen
-      )}`}>
-        {/* Left Column - Kanban Section */}
-        <div className={getKanbanSectionClasses(isPanelOpen, isFullscreen)}>
-        {tasks.length === 0 ? (
-          <div className="max-w-7xl mx-auto mt-8">
-            <Card>
-              <CardContent className="text-center py-8">
-                <p className="text-muted-foreground">
-                  No tasks found for this project.
-                </p>
-                <Button className="mt-4" onClick={handleCreateNewTask}>
-                  <Plus className="h-4 w-4 mr-2" />
-                  Create First Task
-                </Button>
-              </CardContent>
-            </Card>
-          </div>
-        ) : (
-          <div className="w-full h-full overflow-x-auto">
-            <TaskKanbanBoard
-              tasks={tasks}
-              searchQuery={searchQuery}
-              onDragEnd={handleDragEnd}
-              onEditTask={handleEditTask}
-              onDeleteTask={handleDeleteTask}
-              onDuplicateTask={handleDuplicateTask}
-              onViewTaskDetails={handleViewTaskDetails}
-              isPanelOpen={isPanelOpen}
-            />
-          </div>
-        )}
-=======
     <div
       className={`min-h-full ${getMainContainerClasses(isPanelOpen, isFullscreen)}`}
     >
@@ -458,7 +298,6 @@
               />
             </div>
           )}
->>>>>>> f049bdf3
         </div>
 
         {/* Right Column - Task Details Panel */}
@@ -468,14 +307,8 @@
             projectHasDevScript={!!project?.dev_script}
             projectId={projectId!}
             onClose={handleClosePanel}
-<<<<<<< HEAD
-            onEditTask={handleEditTask}
-            onDeleteTask={handleDeleteTask}
-            isDialogOpen={isProjectSettingsOpen}
-=======
             onEditTask={handleEditTaskCallback}
             onDeleteTask={handleDeleteTask}
->>>>>>> f049bdf3
             isFullScreen={isFullscreen}
             setFullScreen={
               selectedAttempt
@@ -492,36 +325,6 @@
           />
         )}
       </div>
-<<<<<<< HEAD
-
-      {/* Dialogs - rendered at main container level to avoid stacking issues */}
-
-      <ProjectForm
-        open={isProjectSettingsOpen}
-        onClose={() => setIsProjectSettingsOpen(false)}
-        onSuccess={handleProjectSettingsSuccess}
-        project={project}
-      />
-
-      {/* Template Manager Dialog */}
-      <Dialog
-        open={isTemplateManagerOpen}
-        onOpenChange={setIsTemplateManagerOpen}
-      >
-        <DialogContent className="sm:max-w-[800px] max-h-[80vh] overflow-y-auto">
-          <DialogHeader>
-            <DialogTitle>Manage Templates</DialogTitle>
-          </DialogHeader>
-          <div className="py-4">
-            <TaskTemplateManager projectId={projectId} />
-          </div>
-          <DialogFooter>
-            <Button onClick={handleCloseTemplateManager}>Done</Button>
-          </DialogFooter>
-        </DialogContent>
-      </Dialog>
-=======
->>>>>>> f049bdf3
     </div>
   );
 }