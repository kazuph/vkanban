{
<<<<<<< HEAD
  "name": "@kazuph/vkanban",
  "version": "0.0.70",
=======
  "name": "vibe-kanban",
  "version": "0.0.78",
>>>>>>> f049bdf3
  "private": true,
  "bin": {
    "vkanban": "npx-cli/bin/cli.js"
  },
  "files": [
    "npx-cli/bin/cli.js",
    "npx-cli/dist/**"
  ],
  "scripts": {
    "test": "pnpm test:e2e",
    "check": "npm run frontend:check && npm run backend:check",
    "dev": "export VIBE_KANBAN_ASSET_MODE=prod && export HOST=0.0.0.0 && export FRONTEND_PORT=$(node scripts/setup-dev-environment.js frontend) && export BACKEND_PORT=$(node scripts/setup-dev-environment.js backend) && concurrently \"npm run backend:dev:watch\" \"npm run frontend:dev\"",
    "test:npm": "./test-npm-package.sh",
    "frontend:dev": "cd frontend && npm run dev -- --port ${FRONTEND_PORT:-3000} --host",
    "frontend:check": "cd frontend && npm run check",
    "backend:dev": "BACKEND_PORT=$(node scripts/setup-dev-environment.js backend) npm run backend:dev:watch",
    "backend:check": "cargo check",
    "backend:dev:watch": "DISABLE_WORKTREE_ORPHAN_CLEANUP=1 RUST_LOG=debug cargo watch -w crates -x 'run --bin server'",
    "generate-types": "cargo run --bin generate_types",
    "generate-types:check": "cargo run --bin generate_types -- --check",
    "prepare-db": "node scripts/prepare-db.js",
    "build:npx": "bash ./local-build.sh",
    "prepack": "npm run build:npx",
    "test:e2e": "playwright test",
    "test:e2e:ci": "PLAYWRIGHT_BROWSERS_PATH=.playwright-browsers playwright test --reporter=dot",
    "test:e2e:ghost": "nohup pnpm test:e2e:ci > e2e-playwright.log 2>&1 & echo $! > e2e-playwright.pid && echo 'E2E started as PID '$(cat e2e-playwright.pid)",
    "test:e2e:headed": "E2E_HEADLESS=false PLAYWRIGHT_BROWSERS_PATH=.playwright-browsers playwright test"
  },
  "devDependencies": {
    "@playwright/test": "^1.48.0",
    "@tailwindcss/container-queries": "^0.1.1",
    "concurrently": "^8.2.2",
    "vite": "^6.3.5"
  },
  "engines": {
    "node": ">=18",
    "pnpm": ">=8"
  },
  "dependencies": {
    "@ebay/nice-modal-react": "^1.2.13"
  }
}<|MERGE_RESOLUTION|>--- conflicted
+++ resolved
@@ -1,11 +1,6 @@
 {
-<<<<<<< HEAD
   "name": "@kazuph/vkanban",
-  "version": "0.0.70",
-=======
-  "name": "vibe-kanban",
   "version": "0.0.78",
->>>>>>> f049bdf3
   "private": true,
   "bin": {
     "vkanban": "npx-cli/bin/cli.js"
@@ -15,7 +10,6 @@
     "npx-cli/dist/**"
   ],
   "scripts": {
-    "test": "pnpm test:e2e",
     "check": "npm run frontend:check && npm run backend:check",
     "dev": "export VIBE_KANBAN_ASSET_MODE=prod && export HOST=0.0.0.0 && export FRONTEND_PORT=$(node scripts/setup-dev-environment.js frontend) && export BACKEND_PORT=$(node scripts/setup-dev-environment.js backend) && concurrently \"npm run backend:dev:watch\" \"npm run frontend:dev\"",
     "test:npm": "./test-npm-package.sh",
@@ -29,22 +23,23 @@
     "prepare-db": "node scripts/prepare-db.js",
     "build:npx": "bash ./local-build.sh",
     "prepack": "npm run build:npx",
+    "test": "pnpm test:e2e",
     "test:e2e": "playwright test",
     "test:e2e:ci": "PLAYWRIGHT_BROWSERS_PATH=.playwright-browsers playwright test --reporter=dot",
     "test:e2e:ghost": "nohup pnpm test:e2e:ci > e2e-playwright.log 2>&1 & echo $! > e2e-playwright.pid && echo 'E2E started as PID '$(cat e2e-playwright.pid)",
     "test:e2e:headed": "E2E_HEADLESS=false PLAYWRIGHT_BROWSERS_PATH=.playwright-browsers playwright test"
   },
   "devDependencies": {
-    "@playwright/test": "^1.48.0",
     "@tailwindcss/container-queries": "^0.1.1",
     "concurrently": "^8.2.2",
-    "vite": "^6.3.5"
+    "vite": "^6.3.5",
+    "@playwright/test": "^1.48.0"
+  },
+  "dependencies": {
+    "@ebay/nice-modal-react": "^1.2.13"
   },
   "engines": {
     "node": ">=18",
     "pnpm": ">=8"
-  },
-  "dependencies": {
-    "@ebay/nice-modal-react": "^1.2.13"
   }
 }